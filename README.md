--- conflicted
+++ resolved
@@ -1,124 +1,121 @@
-# Scaffold Scripts
-
-[![CI Status](https://github.com/ChrisColeTech/scaffold-scripts/workflows/Continuous%20Integration/badge.svg)](https://github.com/ChrisColeTech/scaffold-scripts/actions)
-[![NPM Version](https://img.shields.io/npm/v/scaffold-scripts.svg)](https://www.npmjs.com/package/scaffold-scripts)
-[![NPM Downloads](https://img.shields.io/npm/dm/scaffold-scripts.svg)](https://www.npmjs.com/package/scaffold-scripts)
-[![GitHub Stars](https://img.shields.io/github/stars/ChrisColeTech/scaffold-scripts.svg)](https://github.com/ChrisColeTech/scaffold-scripts/stargazers)
-[![License: MIT](https://img.shields.io/badge/License-MIT-yellow.svg)](https://opensource.org/licenses/MIT)
-
-[![Node Version](https://img.shields.io/node/v/scaffold-scripts.svg)](https://nodejs.org/)
-[![Platform Support](https://img.shields.io/badge/platform-Windows%20%7C%20macOS%20%7C%20Linux-blue.svg)](https://github.com/ChrisColeTech/scaffold-scripts)
-[![TypeScript](https://img.shields.io/badge/TypeScript-007ACC?logo=typescript&logoColor=white)](https://www.typescriptlang.org/)
-<<<<<<< HEAD
-=======
-[![Code Quality](https://img.shields.io/badge/code%20quality-A-brightgreen.svg)](https://github.com/ChrisColeTech/scaffold-scripts)
->>>>>>> 0f627973
-[![PRs Welcome](https://img.shields.io/badge/PRs-welcome-brightgreen.svg)](https://github.com/ChrisColeTech/scaffold-scripts/pulls)
-
-Simple CLI tool for managing and running your own scripts. Add any script, run it anywhere.
-
-> **🚀 Production Ready** • **⚡ Real-time Output** • **🔧 Cross-Platform** • **📦 Zero Config**
-
-## Quick Install
-
-```bash
-npm install -g scaffold-scripts
-```
-
-## Usage
-
-```bash
-# Add a script to your library
-scripts add my-script path/to/script.sh
-
-# Run your script from anywhere
-scripts my-script
-
-# List all scripts
-scripts list
-```
-
-## 🚀 Interactive Mode
-
-Just type `scripts` with no arguments to launch the interactive menu:
-
-```bash
-scripts
-```
-
-Use arrow keys to:
-- **Select and run** any script
-- **List all scripts** with details
-- **Get help** adding new scripts
-- **Exit** when done
-
-Perfect for discovering and running scripts without remembering names!
-
-## Commands
-
-| Command | Aliases | Description |
-|---------|---------|-------------|
-| `scripts add` | `scripts a` / `scaffold add` | Add a script |
-| `scripts list` | `scripts l` / `scaffold list` | List all scripts |
-| `scripts remove` | `scripts r` / `scaffold remove` | Remove a script |
-| `scripts update` | `scripts u` / `scaffold update` | Update a script |
-| `scripts view` | `scripts s` / `scaffold view` | View script details |
-
-**Speed shortcuts:** Use `scripts a`, `scripts l`, `scripts r`, `scripts u`, `scripts s` for faster typing.  
-**Alternative:** Use `scaffold` if you prefer to match the package name.
-
-## The Workflow
-
-1. **Get a script** → From AI, GitHub, docs, or write your own
-2. **Save locally** → Copy to a `.sh`, `.py`, `.js`, or `.ps1` file  
-3. **Add to scaffold** → `scripts add script-name file.sh`
-4. **Run from anywhere** → `scripts script-name` (no more hunting for files)
-
-## Examples
-
-```bash
-# You got a React setup script from ChatGPT/Claude
-scripts add react-setup setup.sh
-scripts react-setup my-app
-
-# You found a deployment script on GitHub  
-scripts add deploy deploy.py
-scripts deploy staging
-```
-
-## Supported File Types
-
-Shell (`.sh`, `.bash`), Python (`.py`), JavaScript (`.js`, `.ts`), PowerShell (`.ps1`), Batch (`.bat`), and more.
-
-## Why Use This?
-
-- ✅ **No more hunting for files** - run scripts from anywhere with one command
-- ✅ **Real-time output streaming** - see `npm install` progress as it happens
-- ✅ **Perfect for AI-generated scripts** - easily save and run scripts from ChatGPT/Claude
-- ✅ **Cross-platform** - works on Windows, Mac, Linux with automatic conversions
-- ✅ **Interactive mode** - beautiful menu for discovering and running scripts
-- ✅ **Production ready** - comprehensive testing across all platforms
-- ✅ **Simple workflow** - add once, run anywhere
-
-## Documentation
-
-Full documentation with detailed examples: [README-full.md](./README-full.md)
-
-## Contributing
-
-We welcome contributions! Please see our [Contributing Guide](./CONTRIBUTING.md) for details.
-
-- 🐛 **Report bugs** via [GitHub Issues](https://github.com/ChrisColeTech/scaffold-scripts/issues)
-- 💡 **Request features** via [GitHub Issues](https://github.com/ChrisColeTech/scaffold-scripts/issues) 
-- 🔀 **Submit PRs** - all contributions welcome!
-
-## Support
-
-- ⭐ **Star this repo** if you find it useful
-- 📖 **Documentation**: [README-full.md](./README-full.md)
-- 🐛 **Issues**: [GitHub Issues](https://github.com/ChrisColeTech/scaffold-scripts/issues)
-- 💬 **Discussions**: [GitHub Discussions](https://github.com/ChrisColeTech/scaffold-scripts/discussions)
-
-## License
-
+# Scaffold Scripts
+
+[![CI Status](https://github.com/ChrisColeTech/scaffold-scripts/workflows/Continuous%20Integration/badge.svg)](https://github.com/ChrisColeTech/scaffold-scripts/actions)
+[![NPM Version](https://img.shields.io/npm/v/scaffold-scripts.svg)](https://www.npmjs.com/package/scaffold-scripts)
+[![NPM Downloads](https://img.shields.io/npm/dm/scaffold-scripts.svg)](https://www.npmjs.com/package/scaffold-scripts)
+[![GitHub Stars](https://img.shields.io/github/stars/ChrisColeTech/scaffold-scripts.svg)](https://github.com/ChrisColeTech/scaffold-scripts/stargazers)
+[![License: MIT](https://img.shields.io/badge/License-MIT-yellow.svg)](https://opensource.org/licenses/MIT)
+
+[![Node Version](https://img.shields.io/node/v/scaffold-scripts.svg)](https://nodejs.org/)
+[![Platform Support](https://img.shields.io/badge/platform-Windows%20%7C%20macOS%20%7C%20Linux-blue.svg)](https://github.com/ChrisColeTech/scaffold-scripts)
+[![TypeScript](https://img.shields.io/badge/TypeScript-007ACC?logo=typescript&logoColor=white)](https://www.typescriptlang.org/)
+[![Code Quality](https://img.shields.io/badge/code%20quality-A-brightgreen.svg)](https://github.com/ChrisColeTech/scaffold-scripts)
+[![PRs Welcome](https://img.shields.io/badge/PRs-welcome-brightgreen.svg)](https://github.com/ChrisColeTech/scaffold-scripts/pulls)
+
+Simple CLI tool for managing and running your own scripts. Add any script, run it anywhere.
+
+> **🚀 Production Ready** • **⚡ Real-time Output** • **🔧 Cross-Platform** • **📦 Zero Config**
+
+## Quick Install
+
+```bash
+npm install -g scaffold-scripts
+```
+
+## Usage
+
+```bash
+# Add a script to your library
+scripts add my-script path/to/script.sh
+
+# Run your script from anywhere
+scripts my-script
+
+# List all scripts
+scripts list
+```
+
+## 🚀 Interactive Mode
+
+Just type `scripts` with no arguments to launch the interactive menu:
+
+```bash
+scripts
+```
+
+Use arrow keys to:
+- **Select and run** any script
+- **List all scripts** with details
+- **Get help** adding new scripts
+- **Exit** when done
+
+Perfect for discovering and running scripts without remembering names!
+
+## Commands
+
+| Command | Aliases | Description |
+|---------|---------|-------------|
+| `scripts add` | `scripts a` / `scaffold add` | Add a script |
+| `scripts list` | `scripts l` / `scaffold list` | List all scripts |
+| `scripts remove` | `scripts r` / `scaffold remove` | Remove a script |
+| `scripts update` | `scripts u` / `scaffold update` | Update a script |
+| `scripts view` | `scripts s` / `scaffold view` | View script details |
+
+**Speed shortcuts:** Use `scripts a`, `scripts l`, `scripts r`, `scripts u`, `scripts s` for faster typing.  
+**Alternative:** Use `scaffold` if you prefer to match the package name.
+
+## The Workflow
+
+1. **Get a script** → From AI, GitHub, docs, or write your own
+2. **Save locally** → Copy to a `.sh`, `.py`, `.js`, or `.ps1` file  
+3. **Add to scaffold** → `scripts add script-name file.sh`
+4. **Run from anywhere** → `scripts script-name` (no more hunting for files)
+
+## Examples
+
+```bash
+# You got a React setup script from ChatGPT/Claude
+scripts add react-setup setup.sh
+scripts react-setup my-app
+
+# You found a deployment script on GitHub  
+scripts add deploy deploy.py
+scripts deploy staging
+```
+
+## Supported File Types
+
+Shell (`.sh`, `.bash`), Python (`.py`), JavaScript (`.js`, `.ts`), PowerShell (`.ps1`), Batch (`.bat`), and more.
+
+## Why Use This?
+
+- ✅ **No more hunting for files** - run scripts from anywhere with one command
+- ✅ **Real-time output streaming** - see `npm install` progress as it happens
+- ✅ **Perfect for AI-generated scripts** - easily save and run scripts from ChatGPT/Claude
+- ✅ **Cross-platform** - works on Windows, Mac, Linux with automatic conversions
+- ✅ **Interactive mode** - beautiful menu for discovering and running scripts
+- ✅ **Production ready** - comprehensive testing across all platforms
+- ✅ **Simple workflow** - add once, run anywhere
+
+## Documentation
+
+Full documentation with detailed examples: [README-full.md](./README-full.md)
+
+## Contributing
+
+We welcome contributions! Please see our [Contributing Guide](./CONTRIBUTING.md) for details.
+
+- 🐛 **Report bugs** via [GitHub Issues](https://github.com/ChrisColeTech/scaffold-scripts/issues)
+- 💡 **Request features** via [GitHub Issues](https://github.com/ChrisColeTech/scaffold-scripts/issues) 
+- 🔀 **Submit PRs** - all contributions welcome!
+
+## Support
+
+- ⭐ **Star this repo** if you find it useful
+- 📖 **Documentation**: [README-full.md](./README-full.md)
+- 🐛 **Issues**: [GitHub Issues](https://github.com/ChrisColeTech/scaffold-scripts/issues)
+- 💬 **Discussions**: [GitHub Discussions](https://github.com/ChrisColeTech/scaffold-scripts/discussions)
+
+## License
+
 MIT © [ChrisColeTech](https://github.com/ChrisColeTech)