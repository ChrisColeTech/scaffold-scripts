--- conflicted
+++ resolved
@@ -1,76 +1,72 @@
-{
-  "name": "scaffold-scripts",
-<<<<<<< HEAD
-  "version": "3.0.26",
-=======
-  "version": "3.0.24",
->>>>>>> 0f627973
-  "description": "Simple CLI tool for managing and running your own scripts. Add any script, run it anywhere.",
-  "main": "dist/index.js",
-  "bin": {
-    "scaffold": "./bin/scaffold.js",
-    "scripts": "./bin/scaffold.js"
-  },
-  "scripts": {
-    "build": "tsc",
-    "dev": "tsc --watch",
-    "start": "node dist/index.js",
-    "test": "jest",
-    "test:watch": "jest --watch",
-    "test:coverage": "jest --coverage",
-    "test:basic": "jest tests/basic.test.ts",
-    "test:aliases": "jest tests/aliases.test.ts",
-    "test:ci": "npm run lint && npm run build && npm run test:basic && npm run test:aliases",
-    "lint": "eslint src --ext .ts",
-    "lint:fix": "eslint src --ext .ts --fix",
-    "prepack": "npm run build",
-    "prepare": "husky install",
-    "install-global": "npm install -g .",
-    "uninstall-global": "npm uninstall -g scaffold-scripts"
-  },
-  "keywords": [
-    "cli",
-    "scripts",
-    "automation",
-    "script-manager",
-    "bash",
-    "powershell",
-    "python",
-    "workflow",
-    "productivity",
-    "developer-tools"
-  ],
-  "author": "ChrisColeTech",
-  "license": "MIT",
-  "repository": {
-    "type": "git",
-    "url": "https://github.com/ChrisColeTech/scaffold-scripts.git"
-  },
-  "bugs": {
-    "url": "https://github.com/ChrisColeTech/scaffold-scripts/issues"
-  },
-  "homepage": "https://github.com/ChrisColeTech/scaffold-scripts#readme",
-  "dependencies": {
-    "@types/prompts": "^2.4.9",
-    "chalk": "^4.1.2",
-    "commander": "^11.1.0",
-    "ora": "^5.4.1",
-    "prompts": "^2.4.2",
-    "sqlite3": "^5.1.6"
-  },
-  "devDependencies": {
-    "@types/jest": "^29.5.8",
-    "@types/node": "^20.10.0",
-    "@types/sqlite3": "^3.1.11",
-    "@typescript-eslint/eslint-plugin": "^6.12.0",
-    "@typescript-eslint/parser": "^6.12.0",
-    "eslint": "^8.54.0",
-    "husky": "^8.0.3",
-    "jest": "^29.7.0",
-    "ts-jest": "^29.1.1",
-    "typescript": "^5.3.0"
-  },
-  "engines": {
-    "node": ">=16.0.0"
-  }
-}
+{
+  "name": "scaffold-scripts",
+  "version": "3.0.26",
+  "description": "Simple CLI tool for managing and running your own scripts. Add any script, run it anywhere.",
+  "main": "dist/index.js",
+  "bin": {
+    "scaffold": "./bin/scaffold.js",
+    "scripts": "./bin/scaffold.js"
+  },
+  "scripts": {
+    "build": "tsc",
+    "dev": "tsc --watch",
+    "start": "node dist/index.js",
+    "test": "jest",
+    "test:watch": "jest --watch",
+    "test:coverage": "jest --coverage",
+    "test:basic": "jest tests/basic.test.ts",
+    "test:aliases": "jest tests/aliases.test.ts",
+    "test:ci": "npm run lint && npm run build && npm run test:basic && npm run test:aliases",
+    "lint": "eslint src --ext .ts",
+    "lint:fix": "eslint src --ext .ts --fix",
+    "prepack": "npm run build",
+    "prepare": "husky install",
+    "install-global": "npm install -g .",
+    "uninstall-global": "npm uninstall -g scaffold-scripts"
+  },
+  "keywords": [
+    "cli",
+    "scripts",
+    "automation",
+    "script-manager",
+    "bash",
+    "powershell",
+    "python",
+    "workflow",
+    "productivity",
+    "developer-tools"
+  ],
+  "author": "ChrisColeTech",
+  "license": "MIT",
+  "repository": {
+    "type": "git",
+    "url": "https://github.com/ChrisColeTech/scaffold-scripts.git"
+  },
+  "bugs": {
+    "url": "https://github.com/ChrisColeTech/scaffold-scripts/issues"
+  },
+  "homepage": "https://github.com/ChrisColeTech/scaffold-scripts#readme",
+  "dependencies": {
+    "@types/prompts": "^2.4.9",
+    "chalk": "^4.1.2",
+    "commander": "^11.1.0",
+    "ora": "^5.4.1",
+    "prompts": "^2.4.2",
+    "sqlite3": "^5.1.6"
+  },
+  "devDependencies": {
+    "@types/jest": "^29.5.8",
+    "@types/node": "^20.10.0",
+    "@types/sqlite3": "^3.1.11",
+    "@typescript-eslint/eslint-plugin": "^6.12.0",
+    "@typescript-eslint/parser": "^6.12.0",
+    "eslint": "^8.54.0",
+    "husky": "^8.0.3",
+    "jest": "^29.7.0",
+    "ts-jest": "^29.1.1",
+    "typescript": "^5.3.0"
+  },
+  "engines": {
+    "node": ">=16.0.0"
+  }
+}